//!
//! The mighty triangle example.
//! This examples shows colord triangle on white background.
//! Nothing fancy. Just prove that `rendy` works.
//!

#![cfg_attr(
    not(any(feature = "dx12", feature = "metal", feature = "vulkan")),
    allow(unused)
)]

use rendy::{
    command::{DrawIndexedCommand, QueueId, RenderPassEncoder},
    descriptor::{DescriptorSet, DescriptorSetLayout},
    factory::{Config, Factory},
    graph::{present::PresentNode, render::*, GraphBuilder, NodeBuffer, NodeImage},
    hal::Device,
    memory::MemoryUsageValue,
    mesh::{AsVertex, Mesh, PosColorNorm, Transform},
    resource::buffer::Buffer,
    shader::{Shader, ShaderKind, SourceLanguage, StaticShaderInfo},
};

use std::{cmp::min, mem::size_of, time};

use genmesh::generators::{IndexedPolygon, SharedVertex};

use rand::distributions::{Distribution, Uniform};

use winit::{Event, EventsLoop, WindowBuilder, WindowEvent};

#[cfg(feature = "dx12")]
type Backend = rendy::dx12::Backend;

#[cfg(feature = "metal")]
type Backend = rendy::metal::Backend;

#[cfg(feature = "vulkan")]
type Backend = rendy::vulkan::Backend;

lazy_static::lazy_static! {
    static ref VERTEX: StaticShaderInfo = StaticShaderInfo::new(
        concat!(env!("CARGO_MANIFEST_DIR"), "/examples/meshes/shader.vert"),
        ShaderKind::Vertex,
        SourceLanguage::GLSL,
        "main",
    );

    static ref FRAGMENT: StaticShaderInfo = StaticShaderInfo::new(
        concat!(env!("CARGO_MANIFEST_DIR"), "/examples/meshes/shader.frag"),
        ShaderKind::Fragment,
        SourceLanguage::GLSL,
        "main",
    );
}

#[derive(Clone, Copy, Debug)]
#[repr(C, align(16))]
struct Light {
    pos: nalgebra::Vector3<f32>,
    pad: f32,
    intencity: f32,
}

#[derive(Clone, Copy)]
#[repr(C, align(16))]
struct UniformArgs {
    proj: nalgebra::Matrix4<f32>,
    view: nalgebra::Matrix4<f32>,
    lights_count: i32,
    pad: [i32; 3],
    lights: [Light; MAX_LIGHTS],
}

#[derive(Debug)]
struct Camera {
    view: nalgebra::Projective3<f32>,
    proj: nalgebra::Perspective3<f32>,
}

#[derive(Debug)]
struct Scene<B: gfx_hal::Backend> {
    camera: Camera,
    object_mesh: Option<Mesh<B>>,
    objects: Vec<nalgebra::Transform3<f32>>,
    lights: Vec<Light>,
}

#[derive(Debug)]
struct Aux<B: gfx_hal::Backend> {
    frames: usize,
    align: u64,
    scene: Scene<B>,
}

const MAX_LIGHTS: usize = 32;
const MAX_OBJECTS: usize = 10_000;
const UNIFORM_SIZE: u64 = size_of::<UniformArgs>() as u64;
const TRANSFORMS_SIZE: u64 = size_of::<Transform>() as u64 * MAX_OBJECTS as u64;
const INDIRECT_SIZE: u64 = size_of::<DrawIndexedCommand>() as u64;

const fn buffer_frame_size(align: u64) -> u64 {
    ((UNIFORM_SIZE + TRANSFORMS_SIZE + INDIRECT_SIZE - 1) / align + 1) * align
}

const fn uniform_offset(index: usize, align: u64) -> u64 {
    buffer_frame_size(align) * index as u64
}

const fn transforms_offset(index: usize, align: u64) -> u64 {
    uniform_offset(index, align) + UNIFORM_SIZE
}

const fn indirect_offset(index: usize, align: u64) -> u64 {
    transforms_offset(index, align) + TRANSFORMS_SIZE
}

#[derive(Debug, Default)]
struct MeshRenderPipelineDesc;

#[derive(Debug)]
struct MeshRenderPipeline<B: gfx_hal::Backend> {
    buffer: Buffer<B>,
    sets: Vec<DescriptorSet<B>>,
}

impl<B> SimpleGraphicsPipelineDesc<B, Aux<B>> for MeshRenderPipelineDesc
where
    B: gfx_hal::Backend,
{
    type Pipeline = MeshRenderPipeline<B>;

    fn layout(&self) -> Layout {
        Layout {
            sets: vec![SetLayout {
                bindings: vec![gfx_hal::pso::DescriptorSetLayoutBinding {
                    binding: 0,
                    ty: gfx_hal::pso::DescriptorType::UniformBuffer,
                    count: 1,
                    stage_flags: gfx_hal::pso::ShaderStageFlags::GRAPHICS,
                    immutable_samplers: false,
                }],
            }],
            push_constants: Vec::new(),
        }
    }

    fn vertices(
        &self,
    ) -> Vec<(
        Vec<gfx_hal::pso::Element<gfx_hal::format::Format>>,
        gfx_hal::pso::ElemStride,
        gfx_hal::pso::InstanceRate,
    )> {
        vec![
            PosColorNorm::VERTEX.gfx_vertex_input_desc(0),
            Transform::VERTEX.gfx_vertex_input_desc(1),
        ]
    }

    fn load_shader_set<'a>(
        &self,
        storage: &'a mut Vec<B::ShaderModule>,
        factory: &mut Factory<B>,
        _aux: &Aux<B>,
    ) -> gfx_hal::pso::GraphicsShaderSet<'a, B> {
        storage.clear();

        log::trace!("Load shader module '{:#?}'", *VERTEX);
        storage.push(VERTEX.module(factory).unwrap());

        log::trace!("Load shader module '{:#?}'", *FRAGMENT);
        storage.push(FRAGMENT.module(factory).unwrap());

        gfx_hal::pso::GraphicsShaderSet {
            vertex: gfx_hal::pso::EntryPoint {
                entry: "main",
                module: &storage[0],
                specialization: gfx_hal::pso::Specialization::default(),
            },
            fragment: Some(gfx_hal::pso::EntryPoint {
                entry: "main",
                module: &storage[1],
                specialization: gfx_hal::pso::Specialization::default(),
            }),
            hull: None,
            domain: None,
            geometry: None,
        }
    }

    fn build<'a>(
        self,
        factory: &mut Factory<B>,
        _queue: QueueId,
        aux: &Aux<B>,
        buffers: Vec<NodeBuffer<'a, B>>,
        images: Vec<NodeImage<'a, B>>,
        set_layouts: &[DescriptorSetLayout<B>],
    ) -> Result<MeshRenderPipeline<B>, failure::Error> {
        assert!(buffers.is_empty());
        assert!(images.is_empty());
        assert_eq!(set_layouts.len(), 1);

        let (frames, align) = (aux.frames, aux.align);

        let buffer = factory
            .create_buffer(
                align,
                buffer_frame_size(align) * frames as u64,
                (
                    gfx_hal::buffer::Usage::UNIFORM
                        | gfx_hal::buffer::Usage::INDIRECT
                        | gfx_hal::buffer::Usage::VERTEX,
                    MemoryUsageValue::Dynamic,
                ),
            )
            .unwrap();

        let mut sets = Vec::new();
        for index in 0..frames {
            unsafe {
                let set = factory.create_descriptor_set(&set_layouts[0]).unwrap();
                factory.write_descriptor_sets(Some(gfx_hal::pso::DescriptorSetWrite {
                    set: set.raw(),
                    binding: 0,
                    array_offset: 0,
                    descriptors: Some(gfx_hal::pso::Descriptor::Buffer(
                        buffer.raw(),
                        Some(uniform_offset(index, align))
                            ..Some(uniform_offset(index, align) + UNIFORM_SIZE),
                    )),
                }));
                sets.push(set);
            }
        }

        Ok(MeshRenderPipeline { buffer, sets })
    }
}

impl<B> SimpleGraphicsPipeline<B, Aux<B>> for MeshRenderPipeline<B>
where
    B: gfx_hal::Backend,
{
    type Desc = MeshRenderPipelineDesc;

    fn prepare(
        &mut self,
        factory: &Factory<B>,
        _queue: QueueId,
        _set_layouts: &[DescriptorSetLayout<B>],
        index: usize,
        aux: &Aux<B>,
    ) -> PrepareResult {
        let (scene, align) = (&aux.scene, aux.align);

        unsafe {
            factory
                .upload_visible_buffer(
                    &mut self.buffer,
                    uniform_offset(index, align),
                    &[UniformArgs {
                        pad: [0, 0, 0],
                        proj: scene.camera.proj.to_homogeneous(),
                        view: scene.camera.view.inverse().to_homogeneous(),
                        lights_count: scene.lights.len() as i32,
                        lights: {
                            let mut array = [Light {
                                pad: 0.0,
                                pos: nalgebra::Vector3::new(0.0, 0.0, 0.0),
                                intencity: 0.0,
                            }; MAX_LIGHTS];
                            let count = min(scene.lights.len(), 32);
                            array[..count].copy_from_slice(&scene.lights[..count]);
                            array
                        },
                    }],
                )
                .unwrap()
        };

        unsafe {
            factory
                .upload_visible_buffer(
                    &mut self.buffer,
                    indirect_offset(index, align),
                    &[DrawIndexedCommand {
                        index_count: scene.object_mesh.as_ref().unwrap().len(),
                        instance_count: scene.objects.len() as u32,
                        first_index: 0,
                        vertex_offset: 0,
                        first_instance: 0,
                    }],
                )
                .unwrap()
        };

        unsafe {
            factory
                .upload_visible_buffer(
                    &mut self.buffer,
                    transforms_offset(index, align),
                    &scene.objects[..],
                )
                .unwrap()
        };

        PrepareResult::DrawReuse
    }

    fn draw(
        &mut self,
        layout: &B::PipelineLayout,
        mut encoder: RenderPassEncoder<'_, B>,
        index: usize,
        aux: &Aux<B>,
    ) {
        encoder.bind_graphics_descriptor_sets(
            layout,
            0,
            Some(self.sets[index].raw()),
            std::iter::empty(),
        );
        assert!(aux
            .scene
            .object_mesh
            .as_ref()
            .unwrap()
            .bind(&[PosColorNorm::VERTEX], &mut encoder)
            .is_ok());
        encoder.bind_vertex_buffers(
            1,
            std::iter::once((self.buffer.raw(), transforms_offset(index, aux.align))),
        );
        encoder.draw_indexed_indirect(
            self.buffer.raw(),
            indirect_offset(index, aux.align),
            1,
            INDIRECT_SIZE as u32,
        );
    }

<<<<<<< HEAD
    fn dispose(mut self, factory: &mut Factory<B>, _aux: &mut Aux<B>) {
        factory.destroy_descriptor_sets(self.sets.drain(..));
=======
    fn dispose(mut self, factory: &mut Factory<B>, _aux: &Aux<B>) {
        unsafe {
            self.descriptor_pool.reset();
            factory.destroy_descriptor_pool(self.descriptor_pool);
        }
>>>>>>> c22165d3
    }
}

#[cfg(any(feature = "dx12", feature = "metal", feature = "vulkan"))]
fn main() {
    env_logger::Builder::from_default_env()
        .filter_level(log::LevelFilter::Warn)
        .filter_module("meshes", log::LevelFilter::Trace)
        .init();

    let config: Config = Default::default();

    let (mut factory, mut families): (Factory<Backend>, _) = rendy::factory::init(config).unwrap();

    let mut event_loop = EventsLoop::new();

    let window = WindowBuilder::new()
        .with_title("Rendy example")
        .build(&event_loop)
        .unwrap();

    event_loop.poll_events(|_| ());

    let surface = factory.create_surface(window.into());
    let aspect = surface.aspect();

    let mut graph_builder = GraphBuilder::<Backend, Aux<Backend>>::new();

    let color = graph_builder.create_image(
        surface.kind(),
        1,
        factory.get_surface_format(&surface),
        MemoryUsageValue::Data,
        Some(gfx_hal::command::ClearValue::Color(
            [1.0, 1.0, 1.0, 1.0].into(),
        )),
    );

    let depth = graph_builder.create_image(
        surface.kind(),
        1,
        gfx_hal::format::Format::D16Unorm,
        MemoryUsageValue::Data,
        Some(gfx_hal::command::ClearValue::DepthStencil(
            gfx_hal::command::ClearDepthStencil(1.0, 0),
        )),
    );

    let pass = graph_builder.add_node(
        MeshRenderPipeline::builder()
            .into_subpass()
            .with_color(color)
            .with_depth_stencil(depth)
            .into_pass(),
    );

    let present_builder = PresentNode::builder(&factory, surface, color).with_dependency(pass);

    let frames = present_builder.image_count();

    graph_builder.add_node(present_builder);

    let scene = Scene {
        camera: Camera {
            proj: nalgebra::Perspective3::new(aspect, 3.1415 / 4.0, 1.0, 200.0),
            view: nalgebra::Projective3::identity() * nalgebra::Translation3::new(0.0, 0.0, 10.0),
        },
        object_mesh: None,
        objects: vec![],
        lights: vec![
            Light {
                pad: 0.0,
                pos: nalgebra::Vector3::new(0.0, 0.0, 0.0),
                intencity: 10.0,
            },
            Light {
                pad: 0.0,
                pos: nalgebra::Vector3::new(0.0, 20.0, -20.0),
                intencity: 140.0,
            },
            Light {
                pad: 0.0,
                pos: nalgebra::Vector3::new(-20.0, 0.0, -60.0),
                intencity: 100.0,
            },
            Light {
                pad: 0.0,
                pos: nalgebra::Vector3::new(20.0, -30.0, -100.0),
                intencity: 160.0,
            },
        ],
    };

    let mut aux = Aux {
        frames: frames as _,
        align: gfx_hal::adapter::PhysicalDevice::limits(factory.physical())
            .min_uniform_buffer_offset_alignment,
        scene,
    };

    log::info!("{:#?}", aux.scene);

    let mut graph = graph_builder
        .with_frames_in_flight(frames)
        .build(&mut factory, &mut families, &aux)
        .unwrap();

    let icosphere = genmesh::generators::IcoSphere::subdivide(4);
    let indices: Vec<_> = genmesh::Vertices::vertices(icosphere.indexed_polygon_iter())
        .map(|i| i as u32)
        .collect();
    let vertices: Vec<_> = icosphere
        .shared_vertex_iter()
        .map(|v| PosColorNorm {
            position: v.pos.into(),
            color: [
                (v.pos.x + 1.0) / 2.0,
                (v.pos.y + 1.0) / 2.0,
                (v.pos.z + 1.0) / 2.0,
                1.0,
            ]
            .into(),
            normal: v.normal.into(),
        })
        .collect();

    aux.scene.object_mesh = Some(
        Mesh::<Backend>::builder()
            .with_indices(&indices[..])
            .with_vertices(&vertices[..])
            .build(graph.node_queue(pass), &mut factory)
            .unwrap(),
    );

    let started = time::Instant::now();

    let mut frames = 0u64..;
    let mut rng = rand::thread_rng();
    let rxy = Uniform::new(-1.0, 1.0);
    let rz = Uniform::new(0.0, 185.0);

    let mut fpss = Vec::new();
    let mut checkpoint = started;
    let mut should_close = false;

    while !should_close && aux.scene.objects.len() < MAX_OBJECTS {
        let start = frames.start;
        let from = aux.scene.objects.len();
        for _ in &mut frames {
            factory.maintain(&mut families);
            event_loop.poll_events(|event| match event {
                Event::WindowEvent {
                    event: WindowEvent::CloseRequested,
                    ..
                } => should_close = true,
                _ => (),
            });
            graph.run(&mut factory, &mut families, &aux);

            let elapsed = checkpoint.elapsed();

            if aux.scene.objects.len() < MAX_OBJECTS {
                aux.scene.objects.push({
                    let z = rz.sample(&mut rng);
                    nalgebra::Transform3::identity()
                        * nalgebra::Translation3::new(
                            rxy.sample(&mut rng) * (z / 2.0 + 4.0),
                            rxy.sample(&mut rng) * (z / 2.0 + 4.0),
                            -z,
                        )
                })
            }

            if should_close
                || elapsed > std::time::Duration::new(5, 0)
                || aux.scene.objects.len() == MAX_OBJECTS
            {
                let frames = frames.start - start;
                let nanos = elapsed.as_secs() * 1_000_000_000 + elapsed.subsec_nanos() as u64;
                fpss.push((
                    frames * 1_000_000_000 / nanos,
                    from..aux.scene.objects.len(),
                ));
                checkpoint += elapsed;
                break;
            }
        }
    }

    log::info!("FPS: {:#?}", fpss);

    graph.dispose(&mut factory, &aux);
}

#[cfg(not(any(feature = "dx12", feature = "metal", feature = "vulkan")))]
fn main() {
    panic!("Specify feature: { dx12, metal, vulkan }");
}<|MERGE_RESOLUTION|>--- conflicted
+++ resolved
@@ -341,16 +341,8 @@
         );
     }
 
-<<<<<<< HEAD
-    fn dispose(mut self, factory: &mut Factory<B>, _aux: &mut Aux<B>) {
+    fn dispose(mut self, factory: &mut Factory<B>, _aux: &Aux<B>) {
         factory.destroy_descriptor_sets(self.sets.drain(..));
-=======
-    fn dispose(mut self, factory: &mut Factory<B>, _aux: &Aux<B>) {
-        unsafe {
-            self.descriptor_pool.reset();
-            factory.destroy_descriptor_pool(self.descriptor_pool);
-        }
->>>>>>> c22165d3
     }
 }
 
